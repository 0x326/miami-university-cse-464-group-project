\documentclass[12pt, letterpaper]{article}

% Document metadata
\title{Problem Definition}
\date{April 30}
\author{Jacob Freedman, Scott Harris, Bryan Hayes, John Meyer}

% Required packages
\usepackage[autostyle, english=american]{csquotes}
\usepackage{mathtools}
\usepackage{amssymb}
\usepackage{setspace}
\usepackage{commath}
\usepackage{amsmath}
\usepackage[section]{minted}

\usepackage[colorlinks=true,linkcolor=blue,urlcolor=black,bookmarksopen=true]{hyperref}

% Define subsections down to \subsubsubsection
\usepackage{titlesec}
\setcounter{secnumdepth}{4}

\titleclass{\subsubsubsection}{straight}[\subsection]
\newcounter{subsubsubsection}[subsubsection]

\renewcommand\thesubsubsubsection{\thesubsubsection.\arabic{subsubsubsection}}
\renewcommand\theparagraph{\thesubsubsubsection.\arabic{paragraph}}

\titleformat{\subsubsubsection}
{\normalfont\normalsize\bfseries}
{\thesubsubsubsection}
{1em}
{}

\titlespacing*{\subsubsubsection}
{0pt}
{3.25ex plus 1ex minus .2ex}
{1.5ex plus .2ex}

% Packages configuration
\setminted{linenos, autogobble, breakautoindent, breaklines, breakindentnchars=4,
    fontsize=\footnotesize}
\setminted[python]{python3}

\doublespacing

\begin{document}

\maketitle

\section{Introduction}

Magic the Gathering is a popular card game that has withstood the test of time,
boasting of twenty million players as of 2015.
Its sustained interest over the years has lead to organized tournaments
and has even attracted the interest of academic research and scholarly articles.
The game hinges on both strategy and uncertainty.
In a tournament style known as \enquote{limited, sealed-deck,}
players must pre-select 40 or more cards from a set of 90 cards given to them.
Players must consider the strengths and weaknesses of each card,
the synergies that may exist between them,
and forecast their utility during gameplay,
given that their opponent is doing the same.
We propose to help these participants by authoring an objective function for this
domain to score potential card combinations according to its strategic utility
as illuminated by common play-styles and professional strategies.
We also plan to implement an optimization algorithm to maximize this function
so that players can play with the most effective deck.
This algorithm could help professionals as well as novices to have better odds of success
and a more enjoyable experience.

\section{Definition}

Magic the Gathering consists of a finite set $ C $ of distinct cards.
$ C $ can be partitioned into sets $ S_1, S_2, ..., S_n $, each called a Magic the Gathering \enquote{set}.
$ C $ can also be partitioned into two sets $ L $ and $ L_0 $, where $ L $ are \enquote{basic lands} and $ L_0 $ are not.

Recall: A \enquote{multiset} $ M $ is a 2-tuple $ (A, m) $
where $ A $ is a set and $ m: A \rightarrow \{x \in \mathbb{N} \mid x \ge 1 \} $.
$ A $ is called the \enquote{support} of $ M $ and
a set $ U $ is a \enquote{universe} of $ M $ if and only if $ A \subseteq U $.
The \enquote{sum} of multisets $ M_1 $ and $ M_2 $ is defined as
$ (A_1 \cup A_2, \{ x \in (A_1 \cup A_2) \mid (x, m_1(x) + m_2(x)) \} $.

Let $ P $ denote probability.

In a limited, sealed-deck tournament style, a partition $ S $ is chosen and used for play.
Each participant is provided a multiset $ B $ of cards whose universe is $ S $
as well as a multiset $ B_L $ whose universe is $ L $.
$ B $ is constrained to contain $ 90 $ cards
whereas $ B_L $ contains an infinite amount of cards.

Given participants must select a multiset $ D, \ |D| \ge 40 $ from the sum of $ B $ and $ B_L $,
we want to choose $ D $ such that we maximize $ P(\text{game success} \mid D) $.

\section{Literature Review}

\subsection{\enquote{Ensemble Determinization in Monte Carlo Tree Search for the Imperfect Information Card Game Magic: The Gathering.}}
\label{sec:3.1}

This article discusses how the Monte Carlo Tree Search (MCTS) algorithm
has been applied to create AI's for games in the
past and how it can be applied with the game Magic: the Gathering.
Due to Magic's core element of having incomplete information while playing the game
due to the fact that both players have hidden hands of cards that were drawn from
shuffled decks makes the Monte Carlo Tree Search approach quite effective.
In addition,
since each player gets to create their own deck to play in the manner of their choice,
this adds further hidden information as well as an interesting challenge to the game.
Other key elements of Magic: the Gathering such as the ability of a player to
interrupt another player during their turn,
interact with other player's resources, and predicting how an opponent
react to different plays makes this game an interesting field of study.
The MCTS algorithm provides the advantage over
other algorithms since it is not required for a terminal game state to be reached for a result to be calculated
but instead can be stopped at any point to evaluate the current state.
This paper details all of the core rules of Magic such that they compare the advantages of the
MCTS algorithm over a strictly rule based approach.
By pruning different kinds of moves to be added to the tree,
the ability to formulate the best move is much more efficient.
By using multiple trees,
the authors compensate for incomplete information allowing for the ideal course of action based on the known information.

\subsection{\enquote{Rarity and Power: Balance in Collectible Object Games.}}
\label{sec:3.2}

Mr. Ham details the issues that come along with the collectable card game format.
The main issue involves the game both being fun as well as balanced.
In the game Magic: the Gathering,
there were 9 cards within the first sets that were significantly more powerful than their counterparts.
The game designers did not intend for these cards to so
significantly impact the game that each player would own and use two or so copies of these cards in roughly every deck.
By these cards being so overpowered, the balancing of the game was completely out of whack.
Other games such as Sanctum have tried their hardest to not create cards
that were so good that they could individually break the gameplay of
Sanctum, especially if the reason they were so good is that they were hard to obtain.
These applications also apply to trading baseball card games.
In the game you can play with baseball cards, all of the baseball players all can be reduced to a statistical value.
This allows for many different strategies such that a player can accomplish the same
goals with many different strategies/collections of cards.
With this versatility Suitcase players are not put at as much
of an advantage in the baseball card game as they are in games such as Magic: the Gathering.

\subsection{\enquote{BOA: Bayesian Optimization Algorithm.}}
\label{sec:3.3}

This paper describes how a bayesian optimization algorithm can be used to increase the efficiency of genetic algorithms.
It describes how genetic algorithms are optimization programs
based on artificial selection and genetic recombination operators
and how the two most important factors to a genetic algorithms success, proper growth and mixing, are often not achieved.
The paper describes how a bayesian algorithm functions.
It selects the best options from a population using any searching method.
Than the new options are added to the old population, replacing some of the old options.
This generates a bayesian network, where each node is one variable.
This method could be helpful for creating our optimization algorithm because it is fast.
As shown in the paper, the algorithm runs in close to linear time.
This method could also be useful because it selects the best from a network,
which would be an optimal way of selecting the best cards for the deck.

\subsection{\enquote{Surprising strategies obtained by stochastic optimization in partially observable games.}}
\label{sec:3.4}

This paper takes a different approach to optimization.
The authors use a evolutionary algorithm and a stochastic optimization algorithm
to find optimal outputs for partially observable games.
They use 5 different algorithms, one naïve evolutionary algorithm, two coevolutionary algorithms,
an iterative evolutionary algorithm, and a seed method.
These algorithms are tested by playing multiple different games, batawaf, war, cheat, battleship and guess who.
The results found that these algorithms found strategies for games that seem entirely luck based.
This type of algorithm could be useful for finding the optimal deck against different styles of play.

\subsection{\enquote{Active Set Methods with Reoptimization for Convex Quadratic Integer Programming}}
\label{sec:3.5}

\enquote{Active Set Methods with Reoptimization for Convex Quadratic Integer Programming}
proposes a new algorithm to solve \enquote{unconstrained convex quadratic integer}
problems with linear constraints.
The algorithm they propose is a generalized branch-and-bound approach,
which is the most effective method to solve problems of this type (quadratic integer programming problems),
and it has wide application as many real-world problems can be represented in this fashion.
It consists of a preprocessing phase and an iterative main phase,
which uses an optimization known as a \enquote{warmstart.}
For this optimization,
each iteration of the main phase uses knowledge of the previous iteration to inform its next guess.
If the number of constraints are held constant,
the algorithm runs in linear time with respect to the problem size.
It was tested with 200 random problem instances and it was found to outperform IBM CPLEX by a moderate measure.

\subsection{\enquote{Approximating the k-Set Packing Problem by Local Improvements}}
\label{sec:3.6}

\enquote{Approximating the k-Set Packing Problem by Local Improvements}
proposes a more efficient variant of many algorithms already created to solve the k-set packing problem.
The k-set packing problem, given a universe $ U $ and a collection $ S \subset U $ with $ |S| \le k $,
seeks to find the maximum number of sets $ \subset S $ which are mutually disjoint.
Prior work has improved solving this problem from $ \frac{k}{2} $ to $ \frac{k + 2}{3} $
then $ \frac{k + 1}{3} + \epsilon $ and $ \frac{1}{\epsilon} $.
The changes they propose further reduce it to $ \frac{1}{\epsilon^2} $.
They suggest that their contribution is possibly the best improvement that can be made for the problem,
since it matches a theoretical lower bound.
They use a local search strategy,
which is the most widely used approach for this problem.
Their algorithm, which they call \enquote{Algorithm CITC,}
uses a color-coding technique to make a logarithmic-time improvement with a polynomial-time algorithm.
They construct a \enquote{bipartite conflict graph}
and search it for what they call \enquote{colorful tail changes} for every $ 3 \ge $ degree vertex.
For each one they find,
they build a multigraph and continue computation.
To conclude, they use various strategies to squeeze out better performance from an already efficient solution
and do so perhaps for the last time.

\subsection{\enquote{Magic: The Gathering, A Literary Text.}}
\label{sec:3.7}

This reading starts off by talking about Magic: The Gathering and a bit of its history.
It compares the card game to the popular role-playing game
Dungeons \& Dragons in terms of its lore and overall aesthetic,
then goes on to talk about its impact on pop culture.
After this, the reading explains some of the rules of Magic,
and some of the different ways the game is played such as arranging the deck based on color of the card or
limiting the total size of the deck.
The main argument of this article is then presented;
that Magic is a form of literary work.
The author is arguing that,
while each card on its own presents little context,
the cards together paint a picture of a world filled with rich lore.
The author backs this up using the fact that works of interactive fiction,
such as graphic novels or motion comics,
are themselves considered works of literature by today's standards.
It is argued that Magic can be viewed as a form of interactive fiction.
In addition to this, the point is brought up that the Magic: The Gathering website
has a large collection of written pieces about the characters and lore of the Magic mythos.
All of these arguments, and the fact that Magic is a wildly popular and acclaimed game,
lead the author to claim that the card game is a \enquote{dynamic literary text.}

\subsection{\enquote{The Complexity of Deciding Legality of a Single Step of Magic: The Gathering.}}
\label{sec:3.8}

The reading begins with a short introduction on Magic: The Gathering,
where it explains the general circumstances and goals of the game.
It then moves on to discuss the purpose of the reading;
deciding the complexity of the legality of a single move in Magic.
The general rules and types of cards and what do they are then explained in detail.
The concepts of the deck, the player's hand, the stack, the battlefield,
and the graveyard are briefly discussed, and the types of cards included are instants/sorceries,
artifacts/enchantments, planeswalkers, creatures, and lands.
Some of the variants of the game are discussed,
including one of the single player variants known as Goldfish.
It then moves on to discuss the mathematical implications of
deciding the time complexity of the legality of a single move.
The reading discusses the ideas of min-cost flow,
the base case of having no requirements or restrictions on a move,
and the types of possible restrictions.
These restrictions include local restrictions, local counting restrictions,
global counting restrictions, blocker capacity restrictions, and attack capacity restrictions.
The complexity of the base case is then discussed,
as well as the complexities of special cases.
The reading concludes with a more in depth analysis of restriction one, the local restriction.

\subsection{Literary Analysis Conclusion}

In these scholarly readings regarding the game Magic: The Gathering and optimization algorithms,
we have gained a greater understanding of both how the game functions
as well as how we can accomplish our goal of optimizing the creation of competitive decks
based on a set of randomly generated cards.
Some possible strategies that we have read about include
using a Monte Carlo Search Tree approach, genetic programming, as well as active set methods.

\section{Algorithm Design}

In order to determine an optimal deck of cards that can be created from a given card pool,
we must define a way of evaluating each candidate deck
such that an optimization algorithm can determine
the subset of the card pool would perform most optimally.
For this we have defined an objective function that will analyze a proposed deck
and calculate a penalty for it, which an optimization algorithm can try to minimize.

\subsection{Objective Function}

In order to calculate the penalty on a single deck,
we have identified 6 sub-objectives, each considering
important aspects of previously successful decks that we want every deck to share.
% Some of the specified penalty values have not yet been fully tested and may change in the future.

\subsubsection{Deck Size}
\label{objective:Deck Size}

In the sealed format of Magic: The Gathering,
players are given 6 booster packs, each containing 15 cards,
and are able to build a deck out of whichever cards they get out of the packs.
The player can also add as many basic lands as they desire,
which are used to activate and play other cards.
When it is all said and done,
the ideal number of cards to have in a deck is the minimum allowed, 40 cards.
The reasoning behind this is that, when drawing a card,
having a smaller deck size will increase odds of the player drawing a useful card.
The larger the deck is,
the more likely it is filled with \enquote{bloat} cards,
or cards that are not very useful.
As such we will penalize for excess cards using the following quadratic function:

$$
f(n) = (40 - n) ^ 2
$$

with $ n $ being the actual number of cards in a constructed deck.

\subsubsection{Mana Curve}
\label{objective:Mana Curve}

Magic: The Gathering cards require certain amounts of \enquote{mana} in order to be played.
This mana cost is denoted on the top-right corner of every card.
Ignoring the specific mana \enquote{color} required,
each card can be categorized by the amount of mana required to play it.
For example, a card with \{1\}\{R\} would have an overall cost of 2 mana
where as a card with just \{R\} would have an overall cost of 1.
This overall cost is known as the \enquote{converted mana cost} or CMC.

Looking at the converted mana cost can be particularly useful in evaluating a deck.
A card's strength is generally directly correlated to its converted mana cost.
So, 8-CMC cards tend to be very powerful
whereas 1-CMC cards tend to be not as strong.
However, since a player's mana pool only slowly increases throughout the game,
someone who stocks up on the more-powerful cards may not be able to play them until late in the game.
On the flip side, if a deck is primarily filled with weaker 1-CMC cards,
then he can be very active in the beginning of the game
but may lack the more-powerful cards needed for the end-game.
So there exists a fine balance between how many cards of each CMC a deck should have.
This balance is what players refer to as an ideal \enquote{mana curve}.

If one were to count the converted mana cost of each card in the deck and store it in a vector,
the relative frequency graph of that vector is the \enquote{mana curve}.
Specifically, the ideal mana curve can be represented with the following R code:

\begin{minted}{R}

ideal.mana.curve <- c(
    1,
    2, 2, 2, 2, 2,
    3, 3, 3, 3,
    4, 4, 4, 4,
    5, 5, 5,
    6, 6)
relative.frequency <- table(ideal.mana.curve) / length(ideal.mana.curve)

\end{minted}

To differentiate an optimal mana curve from a suboptimal one,
let us first recall cumulative distribution functions (CDFs) from statistics.
Given a discrete random variable $ X $ and a probability mass function $ f $,
a CDF $ F $ is defined as:

$$
F(x) = P(X \le x) = \sum_{t \le x} f(t).
$$

We can use the CDF to describe our mana curve as follows:

\begin{tabular}{|l|l|}
\hline

$ F(1) $ & $ \frac{1}{19} $ \\ \hline
$ F(2) $ & $ (\frac{1}{19}) + \frac{5}{19} = \frac{6}{19} $ \\ \hline
$ F(3) $ & $ (\frac{6}{19}) + \frac{4}{19} = \frac{10}{19} $ \\ \hline
$ F(4) $ & $ (\frac{10}{19}) + \frac{4}{19} = \frac{14}{19} $ \\ \hline
$ F(5) $ & $ (\frac{14}{19}) + \frac{3}{19} = \frac{17}{19} $ \\ \hline
$ F(6) $ & $ (\frac{17}{19}) + \frac{2}{19} = \frac{19}{19} $ \\ \hline
$ F(7) $ & $ (\frac{19}{19}) + \frac{0}{19} = \frac{19}{19} $ \\ \hline
$ F(8) $ & $ (\frac{19}{19}) + \frac{0}{19} = \frac{19}{19} $ \\ \hline

\end{tabular}

Now that we have a definition of the ideal mana curve,
let us contrast it to a suboptimal mana curve
so we can develop a quantitative measure for how the two differ.
For example, take the following mana curve:


\begin{minted}{R}

bad.mana.curve <- c(
    1,
    2,
    3,
    4, 4, 4, 4,
    5, 5, 5, 5, 5, 5,
    6, 6,
    7, 7,
    8, 8, 8, 8, 8, 8)

bad.relative.frequency <- table(bad.mana.curve) / length(bad.mana.curve)

\end{minted}

Using its CDF $ F' $, we can describe this mana curve with the following table:

\begin{tabular}{|l|l|}
\hline

$ F'(1) $ & $ \frac{1}{23} $ \\ \hline
$ F'(2) $ & $ (\frac{1}{23}) + \frac{1}{23} = \frac{2}{23} $ \\ \hline
$ F'(3) $ & $ (\frac{2}{23}) + \frac{1}{23} = \frac{3}{23} $ \\ \hline
$ F'(4) $ & $ (\frac{3}{23}) + \frac{4}{23} = \frac{7}{23} $ \\ \hline
$ F'(5) $ & $ (\frac{7}{23}) + \frac{6}{23} = \frac{13}{23} $ \\ \hline
$ F'(6) $ & $ (\frac{13}{23}) + \frac{2}{23} = \frac{15}{23} $ \\ \hline
$ F'(7) $ & $ (\frac{15}{23}) + \frac{2}{23} = \frac{17}{23} $ \\ \hline
$ F'(8) $ & $ (\frac{17}{23}) + \frac{6}{23} = \frac{23}{23} $ \\ \hline

\end{tabular}

We can define the difference between the two mana curves in the following manner:

\begin{tabular}{|l|l|}
\hline

$ \abs{F(1) - F'(1)} $ & $ \abs{(\frac{1}{19}) - (\frac{1}{23})} = \frac{4}{437} \approx 0.92\% $ \\ \hline
$ \abs{F(2) - F'(2)} $ & $ \abs{(\frac{6}{19}) - (\frac{2}{23})} = \frac{100}{437} \approx 23\% $ \\ \hline
$ \abs{F(3) - F'(3)} $ & $ \abs{(\frac{10}{19}) - (\frac{3}{23})} = \frac{173}{437} \approx 40\% $ \\ \hline
$ \abs{F(4) - F'(4)} $ & $ \abs{(\frac{14}{19}) - (\frac{7}{23})} = \frac{189}{437} \approx 43\% $ \\ \hline
$ \abs{F(5) - F'(5)} $ & $ \abs{(\frac{17}{19}) - (\frac{13}{23})} = \frac{144}{437} \approx 33\% $ \\ \hline
$ \abs{F(6) - F'(6)} $ & $ \abs{(\frac{19}{19}) - (\frac{15}{23})} = \frac{8}{23} \approx 35\% $ \\ \hline
$ \abs{F(7) - F'(7)} $ & $ \abs{(\frac{19}{19}) - (\frac{17}{23})} = \frac{6}{23} \approx 26\% $ \\ \hline
$ \abs{F(8) - F'(8)} $ & $ \abs{(\frac{19}{19}) - (\frac{23}{23})} = 0\% $ \\ \hline

\end{tabular}

Using this approach,
we can define a penalty for being different from our ideal mana curve.
Namely,
\scalebox{0.5}{
$$
penalty(F') = \abs{5\% - F'(1)} + \abs{31\% - F'(2)} + \abs{52\% - F'(3)}
    + \abs{73\% - F'(4)} + \abs{89\% - F'(5)} + \abs{100\% - F'(6)}
    + \abs{100\% - F'(7)} + \abs{100\% - F'(8)}
$$}

Using this function, the penalty for the suboptimal mana curve would be
$ penalty(F') \approx 2.00 $.

\subsubsection{Land Percentage}
\label{objective:Land Percentage}

During gameplay,
players pay the cost for these cards in terms of a special card type known as a land.
Lands have a 0 CMC (so they are free to play)
and have a specific color corresponding to the kind of mana cost they can satisfy.
As with the previous sub-objective,
there exists another fine balance between having powerful non-land cards and lands to support them.
Having too few lands means not having enough mana to play the non-land cards
but, at the same time, having too many lands means not having enough non-land cards to play.
Experts recommend having a 17:23 lands-to-non-land ratio in a 40-card deck,
which is about 42.5\% lands,
but also permit 16:24 and 18:22 ratios.

In either case,
we want this ratio to be below 50\% since if it were 50\%,
then there would be a 50/50 chance every time the player draws a card that the card would be a land.
A ratio higher than 50\% would yield even more lands.
This many lands is not practical in-game,
so we want the ratio to be lower.
We will calculate the penalty for having a higher
or lower ratio of lands to non-lands with the following function:

$$
f(r) = \begin{cases}
    0 & \frac{16}{40} <= r <= \frac{18}{40} \\
    \abs{\frac{17}{40} - r} * 1000 & r > 0.75 \\
    \abs{\frac{17}{40} - r} & otherwise
\end{cases}
$$

with $ r $ being our ratio of lands to non-lands.

\subsubsection{Land Color Percentage}
\label{objective:Land Color Percentage}

As mentioned previously,
most cards in Magic: The Gathering require mana in order to be played
and the mana cost is denoted with mana symbols in the top-right corner.
Some mana symbols require a specific color of mana, such as black or red,
whereas others accept any color.
We want to craft the color ratio of our lands such that it is equal to
the ratio of the mana cost of the cards in our deck.
For example,
if we take the cards in our deck and count all the red mana symbols on them,
we can find the ratio of red mana symbols to the total number of mana symbols
and we should strive to make ratio of our red lands to the total number of lands equal to it.

Say we count 19 red mana symbols of 35 mana symbols in total.
The ratio of red mana symbols is $ \frac{19}{35} $ or about $ 54\% $.
Lets say that in this example we want to have 16 lands total.
Given this ratio,
we would want $ \frac{19}{35} * 16 \approx 9 $ of our lands to be red lands.

By comparing the deck being analyzed's ratio of each land and the total number of lands
to the ratio of mana symbols of the color that land would produce and the total number of mana symbols,
we can analyze how ideal our landbase is. For each color of mana symbol used within the deck,
we apply this function to calculate the penalty for the incorrectness of the manabase

$f(w,u,b,r,g)=|w'-w|+|u'-u|+|b'-b|+|r'-r|+|g'-g|$

where w, u, b, r, and g denote the land color ratio for each color within the deck
while their prime counterparts represent the corresponding mana symbol ratio for the deck.

\subsubsection{Color Identity}
\label{objective:Color Identity}

The ideal deck primarily consists of two mana colors.
Any other color underneath a certain threshold is considered to be a \enquote{splash}.
We define a splash to be a color with a relative frequency less than 10\%.
The best case scenario is a deck that is solely two color deck, with no splashes,
so our function will penalize any colors that do not count as the dominant two.
% It will also make sure that if a splash does occur, it only occurs once.
The penalty would be determined by a linear function such as:

$$
f(colors, splashes) = c_1 * \abs{2 - colors} + c_2 * splashes
$$

where `colors' denotes the number of dominant colors,
`splashes' denotes the number of splashed colors,
and $ c_1 $ \& $ c_2 $ are separate values to weight the results.

\subsubsection{Card Archetypes}
\label{objective:Card Archetypes}

In the card game Magic: The Gathering there are many \enquote{archetypes} of cards that are
important to keep in mind when creating a sealed deck.
The acronym BREAD is used to describe some of these archetypes.
This acronym stands for Bombs, Removal, Evasion, Aggro, and Duds.
In addition to the archetypes described,
I believe that there are other archetypes such as
mana-fixing and combat tricks,
which are also key in creating a successful sealed Magic: The Gathering deck.

Bombs refer to cards with such powerful effects or strength that they can potentially turn
the tide of the game in your favor just by playing them.
In a general context, we would ideally have one or more bombs.
So, in calculating the score of the deck,
if the deck contains a bomb
then no deduction will be made in this regard.
Otherwise, there will be a deduction of $ 10 $.
The penalty for bombs can be represented as:

$$
b(bombs) = \begin{cases}
    0 & bombs \ge 1 \\
    10 & otherwise
\end{cases}
$$

where `bombs' denotes the number of bombs present within the deck.

\enquote{Removals} are
cards that remove your opponent's cards through mechanisms such as
damage, destruction, removal from the game, or preventing your opponent from even playing the threat.
In the context of our chosen tournament type,
removals are those that generally deal damage to creatures,
as access to good
artifacts, enchantments, and planeswalkers tend to be very few and far between.
As this category is a key element in many successful limited decks,
we want at least $ 2 $ removal spells to stop our opponent from progressing their own board state.
The penalty for removal can be represented as

$$
r(removal) = \begin{cases}
    0 & removal \ge 2 \\
    c(2-removal) & otherwise
\end{cases}
$$

where `removal' denotes the number of removal spells present within the deck
and $ c $ denoting a constant to weigh the result.

\enquote{Evasive} cards are
more difficult for an opponent to block.
They require the opponent to use a removal spell or have creatures that meet a specific criterion.
Some examples of evasive cards are creatures
with flying or that are unblockable by other means.
Evasion is important as it allows you to damage an opponent
in a fashion that he would otherwise not have to deal with.
Since evasive creatures do not always present in every color,
we will only penalize decks whose dominant colors contain the possibility for an evasive.
Only if an evasive card in one of those colors is provided as an option,
will we penalize the deck if it does not include at least $ 2 $ of them.
The penalty for removal can be represented as

$$
e(evasive) = \begin{cases}
    c(2 - evasive) & evasive < 2 \land \text{evasive is an option in the deck's dominant colors} \\
    0 & otherwise
\end{cases}
$$

where `evasive' denotes the number of evasive creatures present within the deck
and $ c $ denoting a constant to weigh the result.

\enquote{Aggro} is the archetype describing aggressive creatures or spells,
which limited decks tend to be primarily comprised of.
These cards allow for constant pressure to be placed upon opponents
and potentially allow you to win the game.
They do not have the sheer strength or board presence of a bomb
but instead act as smaller, yet constant, nuisances that your opponent
has to handle or risk losing the game.
As this is a good portion of limited decks,
the quantity of these types of cards will likely be greater than those of other archetypes.

When creating a sealed deck,
there will ultimately be cards that are in the pool of cards
that can be potentially put into a deck that will be near unusable due to multiple reasons.
there can be cards that are nearly unusable for multiple reasons.
Some of these reasons include cards of different colors or
cards that are simply just too bad to utilize.
These cards are of the final letter in the BREAD acronym called \enquote{duds}.
In a sealed deck,
card quality is very important to the success of the deck,
so we want to prioritize the better cards to increase its quality.
Decks containing these \enquote{duds} will receive a penalty of $ 5 $ per dud card
as they are virtually unplayable.
The penalty for including duds within a deck can be represented as

$$
d(duds) = 5 * duds
$$

where `duds' denotes the number of dud cards within the deck.

In a game of Magic: The Gathering,
in order to cast a spell one needs access to certain colors of mana to pay for the cost of each spell.
Since there are 5 different colors of mana,
the more colors that one chooses for their deck to contain
then the harder it will be to obtain all of the mana in the right color combinations
in order for them to cast their spells.
Mana-fixing cards allow for one to usually choose one of multiple colors of mana
to allow for flexibility in how they play their spells.
If a deck is running multiple colors
it is highly recommended to use cards that allow for you to fix your
mana supply with the colors that you need.
In the case that a play decides to play more than two colors,
they almost need to have mana fixing
otherwise in some games they will just sit there hoping
they get the land to provide them with the
mana they need to do anything, putting them at a severe disadvantage.
If a deck is playing 2 colors then usually only 1
mana-fixer is needed but any more than two colors and you definitely want two or three.
The deduction due to mana-fixing would be if a three or more color deck
has less than $ 2 $ mana-fixers then the deduction would be based on the difference of
2 and the number of mana-fixers that reside within the deck.
The mana-fixing deduction can be represented as

$$
m(mana) = \begin{cases}
    0 & x \ge 2 \\
    c(2 - mana) & otherwise
\end{cases}
$$

where `mana' denotes the number of mana-fixers within the deck
and $ c $ being a constant to weight the results.

During combat in Magic: The Gathering
the active player chooses which of their creatures to attack with
and then the defending player decides how they would like to block the attacking creatures.
Then the attacking creatures deal damage to the blocking creatures and vice-versa.
By a creature reaching 0 toughness or due to another ability,
creatures die and enter the graveyard where they usually lie until the end of the game.
By killing off your opponent's creatures,
you usually are given an advantage.
One way of accomplishing this is by using \enquote{combat tricks}.
Since your opponent does not know the cards in your hand,
they are unaware of what your plans are.
Combat tricks are cards or abilities that allow for interaction
with the attacking or blocking creatures.
This allows you to mess up your opponent's plans in your favor.

To calculate the complete value of penalties within this subsection,
we take the sum of all of the deductions made,
represented by:

$$
TP(deck) = b(bombs) + r(removal) + e(evasive) + d(duds) + m(mana)
$$

\subsection{Optimization}
\label{sec:Optimization}


Through our research, we have found three possible optimization algorithms
that we could use to select the cards for our objective function to grade.
These are ant colony optimization, particle swarm optimization,
and compartmentalized knapsack optimization.

\phantomsection
\label{paragraph:Ant colony}
Ant colony optimization is based off of the way ants move around.
When an ant finds a path leading to food,
they release a pheromone to attract other ants to tell they are headed the right way.
In this optimization algorithm, artificial `ants' move through a tree
containing all possible solutions to locate the optimal ones.
The ants record their positions and the quality of the solution to direct each other.
Since we can evaluate how good each card with the objective function described above,
the use of this algorithm
would allow us to find the best cards to use from the pool.

\phantomsection
\label{paragraph:Particle Swarm}
The second optimization algorithm we are considering is particle swarm optimization,
specifically the set-based variant.
This method simulates birds flocking to food.
It works by having all particles follow the two \enquote{best} values.
These two bests are the local best and the global best.
After each iteration the velocities of each particle is updated.
The set-based variant allows for a discrete search space,
as well as the velocity being defined as a set with possibilities.
While this form of optimization may not be the best in its normal state,
if we can modify it, this method would be preferable.
This is because we would be able to account for card synergies.
This would allow for the best deck to be selected given the cards
in the pool based off of more situational factors.

\phantomsection
\label{paragraph:Knapsack}
The third algorithm is a variation of the knapsack algorithm discussed during class.
It uses the same idea of maximizing the value of a \enquote{knapsack,}
which contains some elements.
This variation stores elements of the same type in compartments within the knapsack.
The compartments each have flexible capacities, but are lower and upper bounded.
The goal is to maximize the total value of all of the items in the knapsack
minus the cost of the compartments.


While searching for an efficient optimization algorithm that would suit our needs,
we discovered a project similar to ours that a grad student
named Troy Hernandez developed while working toward's his Master's degree.
This project took the cards from the booster packs the player's received
and returned the highest rated deck.
Similar to our project, though our project can currently be used for any Magic: The Gathering
Ravnica Allegiance deck, while Hernandez's project can only be used in the sealed format.
Our project could be modified to accept cards from any Magic: The Gathering set,
given more time.
Hernandez's optimization algorithm was written entirely in R,
and while we searched for a method of integrating an R function
into Python, we ended up not going with this method.

\section{Implementation}

\subsection{Data Sets}

To implement the objective function we designed,
we require a comprehensive description of the Magic: The Gathering
set of which a candidate solution of cards are members.
To this end,
we query a publicly available database containing all MTG cards to date.
% TODO: Add link or citation
The database contains information such as:

\begin{itemize}
    \item Set id
    \item Card number
    \item Card rarity
    \item Converted mana cost as well as individual cost components
    \item Card type
\end{itemize}

Using this data,
we can account for mana curve (\ref{objective:Mana Curve}),
land percentage (\ref{objective:Land Percentage}),
land color percentage (\ref{objective:Land Color Percentage}),
as well as color identity (\ref{objective:Color Identity}).
The deck size objective (\ref{objective:Deck Size})
can be trivially implemented independently of the above data
but accounting for card archetypes (\ref{objective:Card Archetypes}) requires additional data.
So, we decided to handcraft our own database using as much pre-existing data as possible.
We decided to keep the above columns and add the following:

\begin{itemize}
    \item Archetypes (Bomb, Removal, Combat trick, Evasive, Counter, Card draw, Mana fixing)
    \item Rating
\end{itemize}

To give an example of what this looks like in practice,
we represented the \enquote{Angel of Grace} card in the following fashion:

\begin{itemize}
    \item Set id: \enquote{RNA}
    \item Card number: $ 1 $
    \item Card rarity: \enquote{Mythic rare}
    \item Converted mana cost: $ 5 $
    \item Mana cost: \enquote{\{3\}\{W\}\{W\}}
    \item Card type: \enquote{Creature}
\end{itemize}

For mana cost,
we use a commonly-understood notation.
In this example,
\enquote{\{3\}\{W\}\{W\}} means $ 2 $ white mana symbols
and $ 3 $ additional mana symbols of any color
are required to play the card.

However, we found that this schema was not enough.
Additional complexities arise due to the fact that
some cards effectively have two faces.
These cards are essentially two cards printed on one piece
of paper.
However, due to their inseparability,
they share some properties in common
(such as rating or converted mana cost).
To accommodate for this inconsistency,
we decided to store both faces in the same data entry
using the same fields,
using the special value \enquote{ // } to separate unshared properties.

To demonstrate,
let's look at card 224 from the RNA set.
The card is divided in two and on one side it reads \enquote{Consecrate},
on the other it reads \enquote{Consume}.
It shares a converted mana cost of $ 6 $
while the left side is an \enquote{Instant} card type
and the right side is a \enquote{Sorcery}.
We represent such a card in the following manner:

\begin{itemize}
    \item Set id: \enquote{RNA}
    \item Card number: $ 224 $
    \item Card rarity: \enquote{Uncommon}
    \item Converted mana cost: $ 6 $
    \item Mana cost: \enquote{\{1\}\{W/B\}//\{2\}\{W\}\{B\}}
    \item Card type: \enquote{Instant // Sorcery}
\end{itemize}

Furthermore,
this card demonstrates another exception the game provides.
\enquote{Consecrate}'s mana cost is \enquote{\{1\}\{W/B\}},
meaning that it requires $ 2 $ mana symbols,
one of which can be of any color and the other must either be white or black.
Since the \enquote{W/B} notation greatly resembles how the mana symbols appear
on the card,
we internally represent the construct in this manner as well.

\subsection{Time complexity}

\subsubsection{Database parsing}

Before running our application,
we export our database to a single CSV file.

Then, at run time,
we read it in and process it in its entirety.
Since we process each card,
this phase is at least $ \Omega(n) $

During processing,
we convert each card into the following data structures:

% CardFace definition
\inputminted[firstline=161, lastline=165]{python}{../src/algorithm.py}

% Card definition
\inputminted[firstline=168, lastline=175]{python}{../src/algorithm.py}

For each card,
we split on the string \enquote{//} and create a CardFace for each half.
If the sentinal string is absent (the card is monolithic),
we just create a single instance of CardFace.
In Card,
we store the attributes common to the card faces.

Note that we are defining forward relations from a Card instance
to an instance of Rarity, Archetype, etc.
It will be useful, as we will later find,
to reverse the relation so we can go from Rarity, etc. to appropriate Card instances.
To this end,
we create another data structure SetInfo and it stores such reverse relations:

% SetInfo definition
\inputminted[firstline=188, lastline=194]{python}{../src/algorithm.py}

Finally,
we create a CardTypes data structure to store additional properties that are
specific card types.
For example,
\enquote{creature} cards have an additional power and toughness value
while \enquote{land} cards have an additional attribute \enquote{color}.

% CardTypes definition
\inputminted[firstline=178, lastline=185]{python}{../src/algorithm.py}

% Land, Enchantment, ..., Instant
\inputminted[firstline=122, lastline=151]{python}{../src/algorithm.py}

% parse_cards_csv(...) definition
% \inputminted[firstline=430, lastline=592]{python}{../src/algorithm.py}

% \subsubsection{Booster pack generation}

% To generate a pool of cards for use in an optimization algorithm,
% we have defined the following function.
% It generates a booster pack from a given Magic: The Gathering set
% and would be called $ 6 $ times to generate the entire card pool:

% % generate_booster_pack(...) definition
% \inputminted[firstline=219, lastline=252]{python}{../src/algorithm.py}

% Before each call to random.sample(\dots),
% each entry in set_info.rarities is first converted
% from a set type to a tuple type.
% Though perhaps dependent on the Python interpreter,
% this operation can be at worst $ O(n) $.
% We perform is type conversion due to the API contract of the random module.
% It requires a so-called \enquote{subscriptable} type.
% However,
% we want to use the set data type because it removes duplicates during the CSV parsing.

\subsubsection{Objective function}

The objective function loops over each card in a candidate deck of $ n $ cards.
In this loop,
it loops over $ f $ card faces with $ m $ mana symbols each.
It also loops over $ a $ archetypes present in the cards
as well as $ c $ distinct converted mana cost values.

So,
the time complexity can be said to be $ O(nmfc + nma) $.
However, $ 1 \le f \le 2 $, $ 0 \le a \le 7 $, and $ 0 \le c \le 5 $.
so these variables can be seen as constants, even in their worst case.
As a result,
we can more accurately say the time complexity to be $ O(nm) $.

\subsection{Test Cases}

\subsubsection{Deck #1: Good Deck}

In this test deck, from the test card pool we created an above average deck that is 2 colors with a splash of a third
and less dominant color. The color combination adds a penalty of $ 3 $ due to the addition of the third color.
The mana curve of this deck is pretty good so it only adds a penalty of $ 1 $ . In this deck there are 17 lands to
23 non-lands totalling to 40 cards. Since we are at the ideal deck size there is no penalty. Since the ratio of lands
to nonlands is also very close to ideal the penalty is only $ 1.5 $ . Due to the mana symbol ratio being very close
to ideal, the penalty is only $ 0.58666 $ . Finally the archetypes represented in the deck lead to a penalty of 55.
This deck's total penalty adds up to be $ 61.17 $ .

\subsubsection{Deck #2: Somewhat Bad Deck}

In this test deck we created a somewhat bad 5 color deck. The color penalty in this case is $ 3 $ .
Due to this deck's better mana curve than Deck #1 the mana curve penalty is $ 0.4999 $ which is lower than
Deck #1's mana curve penalty. Due to this deck only containing 9 land cards, the land ratio penalty is $ 7 $
which is significantly higher than Deck #1's. Due to this deck's 5 color nature, the mana symbol penalty
is $ 0.9356 $ . Finally this deck's archetype penalty is $ 60 $ . This deck's total penalty is $ 71.4356 $ which is
greater than Deck #1's total penalty. This result is to be expected due to this deck's contents.

\subsubsection{Deck #3: Bad Deck}

This test case was created to show that our objective function works to accurately grade decks
where even though they are so bad that they are extremely suboptimal but they still could be played
and in extremely rare situations could win. This deck contains 39 lands and a single creature. This leads to a
huge penalty in the land ratio penalty of $ 11000 $ . Overall the total penalty is $ 11084.975 $ .

\subsubsection{Deck #4: Very Bad Deck}

This deck is similar to Deck #3 in terms of being extraordinarily. It differs from the previous
deck in the fact that it is entirely lands and therefore will never win. The land ratio penalty for this
deck shows that since it is $ 11500 $ which is 500 greater than Deck #3. This deck's total penalty is $ 11554.5 $ .

\subsubsection{Test Case Conclusions}

These test cases illustrate that the objective function grades decks to an acceptable degree. However the influence
of each of the individual penalties are not all equivalent and therefore future work should include weighting
these penalties to obtain a more accurate and detailed result.

\section{Contributions}

\begin{itemize}

\item Scott Harris

\begin{itemize}

    \item Literary Review Sections \ref{sec:3.1} \& \ref{sec:3.2}
    \item Archetypes Sub-objective (\ref{objective:Card Archetypes})
    \item Magic: The Gathering Consultant/Researcher
<<<<<<< HEAD
	\item Powerpoint slides
=======
    \item Test Case Creation, Analysis, and Description
>>>>>>> e5a4292b
    \item Contribution \%: 30\%

\end{itemize}

\item John Meyer

\begin{itemize}

    \item Literary Review Sections \ref{sec:3.5} \& \ref{sec:3.6}
    \item Mana-Curve Sub-objective (\ref{objective:Mana Curve})
    \item Project Lead
<<<<<<< HEAD
	\item Powerpoint slides
=======
    \item Data Structure Creation and Implementation
    \item Implementation of Objective Function Lead
>>>>>>> e5a4292b
    \item Contribution \%: 40\%

\end{itemize}

\item Bryan Hayes

\begin{itemize}

    \item Literary Review Sections \ref{sec:3.7} \& \ref{sec:3.8}
    \item Deck-size (\ref{objective:Deck Size}) \&
        Land Ratio (\ref{objective:Land Percentage}, \ref{objective:Land Color Percentage}) Sub-Objectives
    \item Ant Colony Optimization Paragraph (\ref{paragraph:Ant colony})
	\item Knapsack Optimization Paragraph (\ref{paragraph:Knapsack})
	\item Booster pack generation
	\item knapsack problem research
	\item powerpoint slides
    \item Contribution \%: 15\%

\end{itemize}

\item Jacob Freedman

\begin{itemize}

    \item Literary Review Sections \ref{sec:3.3} \& \ref{sec:3.4}
    \item Color Identity (\ref{objective:Color Identity}) Sub-objective
    \item Researched Optimization
    \item Particle Swarm Optimization Paragraph (\ref{paragraph:Particle Swarm})
	\item Booster pack generation
	\item knapsack problem research
	\item powerpoint slides
    \item Contribution \%: 15\%

\end{itemize}

\end{itemize}

\begin{thebibliography}{9}

% Scott's

\bibitem{Cowling2012}
Peter I. Cowling, Colin D. Ward, and Edward J. Powley. 2012.
\enquote{Ensemble Determinization in Monte Carlo Tree Search for the Imperfect Information Card Game Magic: The
Gathering.}
(June 2012). Retrieved March 4, 2019 from https://ieeexplore.ieee.org/document/6218176/

\bibitem{Ham2010}
Ethan Ham. 2010. (April 2010).
\enquote{Rarity and Power: Balance in Collectible Object Games.}
Retrieved March 4, 2019 from http://gamestudies.org/1001/articles/ham

% Jacob's

\bibitem{Pelikan1999}
Martin Pelikan, David Goldburg, Erick Cantú-Paz. 1999. BOA: Bayesian Optimization Algorithm. Illinois Genetic Algorithms
Laboratory. University of Illinois at Urbana-Champaign,Urbana IL.

\bibitem{Saint-Etienne2018}
Marie-Liesse Cauwet Mines Saint-Etienne, Olivier Teytaud. 2018. Surprising strategies obtained by stochastic
optimization in partially observable games. Univ Clermont Auvergne, CNRS, UMR 6158 LIMOS, Institut Henri Fayol,
Departement GMI, France

% John's:

\bibitem{Buchheim2014}
% ACM citation style
Christoph Buchheim and Long Trieu. 2014.
Active Set Methods with Reoptimization for Convex Quadratic Integer Programming.
In \textit{Combinatorial Optimization: Third International Symposium,
ISCO 2014 Lisbon, Portugal, March 5–7, 2014 Revised Selected Papers}.
Springer International Publishing Switzerland.
DOI: 10.1007/978-3-319-09174-7.

\bibitem{Furer2014}
% ACM citation style
Martin Fürer and Huiwen Yu. 2014.
Approximating the k-Set Packing Problem by Local Improvements.
In \textit{Combinatorial Optimization: Third International Symposium,
ISCO 2014 Lisbon, Portugal, March 5–7, 2014 Revised Selected Papers}.
Springer International Publishing Switzerland.
DOI: 10.1007/978-3-319-09174-7.

% Bryan's:

\bibitem{Chatterjee}
Krishnendu Chatterjee and Rasmus Ibsen-Jensen.
The Complexity of Deciding Legality of a Single Step of Magic: The Gathering.

\bibitem{Crutcher2017}
Paul A. Crutcher. 2017. Magic: The Gathering, A Literary Text.
\textit{Americana: The Journal of American Popular Culture} 16, 1 (2017).

\end{thebibliography}

\end{document}<|MERGE_RESOLUTION|>--- conflicted
+++ resolved
@@ -977,11 +977,8 @@
     \item Literary Review Sections \ref{sec:3.1} \& \ref{sec:3.2}
     \item Archetypes Sub-objective (\ref{objective:Card Archetypes})
     \item Magic: The Gathering Consultant/Researcher
-<<<<<<< HEAD
 	\item Powerpoint slides
-=======
     \item Test Case Creation, Analysis, and Description
->>>>>>> e5a4292b
     \item Contribution \%: 30\%
 
 \end{itemize}
@@ -993,12 +990,9 @@
     \item Literary Review Sections \ref{sec:3.5} \& \ref{sec:3.6}
     \item Mana-Curve Sub-objective (\ref{objective:Mana Curve})
     \item Project Lead
-<<<<<<< HEAD
 	\item Powerpoint slides
-=======
     \item Data Structure Creation and Implementation
     \item Implementation of Objective Function Lead
->>>>>>> e5a4292b
     \item Contribution \%: 40\%
 
 \end{itemize}
