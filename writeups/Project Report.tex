\documentclass[12pt, letterpaper]{article}

\title{Problem Definition}
\date{April 2}
\author{Jacob Freedman, Scott Harris, Bryan Hayes, John Meyer}

\usepackage[autostyle, english=american]{csquotes}
\usepackage{mathtools}
\usepackage{amssymb}
\usepackage{setspace}
\usepackage{listings}
\usepackage{commath}
\usepackage{amsmath}

\doublespacing

% Define subsections down to \subsubsubsection
\usepackage{titlesec}
\setcounter{secnumdepth}{4}

\titleclass{\subsubsubsection}{straight}[\subsection]
\newcounter{subsubsubsection}[subsubsection]

\renewcommand\thesubsubsubsection{\thesubsubsection.\arabic{subsubsubsection}}
\renewcommand\theparagraph{\thesubsubsubsection.\arabic{paragraph}}

\titleformat{\subsubsubsection}
{\normalfont\normalsize\bfseries}
{\thesubsubsubsection}
{1em}
{}

\titlespacing*{\subsubsubsection}
{0pt}
{3.25ex plus 1ex minus .2ex}
{1.5ex plus .2ex}

\begin{document}

\maketitle

\section{Introduction}

Magic the Gathering is a popular card game that has withstood the test of time,
boasting of twenty million players as of 2015.
Its sustained interest over the years has lead to organized tournaments
and has even attracted the interest of academic research and scholarly articles.
The game hinges on both strategy and uncertainty.
In a tournament style known as \enquote{limited, sealed-deck,}
players must pre-select 40 or more cards from a set of 90 cards given to them.
Players must consider the strengths and weaknesses of each card,
the synergies that may exist between them,
and forecast their utility during gameplay,
given that their opponent is doing the same.
We propose to help these participants by authoring an objective function for this
domain to score potential card combinations according to its strategic utility
as illuminated by common play-styles and professional strategies.
We also plan to implement an optimization algorithm to maximize this function
so that players can play with the most effective deck.
This algorithm could help professionals as well as novices to have better odds of success
and a more enjoyable experience.
Given Magic the Gathering's large audience,
this algorithm would solve a practical problem common to players of the game
and could even see widespread use.

\section{Definition}

Magic the Gathering consists of a finite set $ C $ of distinct cards.
$ C $ can be partitioned into sets $ S_1, S_2, ..., S_n $, each called a Magic the Gathering \enquote{set}.
$ C $ can also be partitioned into two sets $ L $ and $ L_0 $, where $ L $ are \enquote{basic lands} and $ L_0 $ are not.

Recall: A \enquote{multiset} $ M $ is a 2-tuple $ (A, m) $
where $ A $ is a set and $ m: A \rightarrow \{x \in \mathbb{N} \mid x \ge 1 \} $.
$ A $ is called the \enquote{support} of $ M $ and
a set $ U $ is a \enquote{universe} of $ M $ if and only if $ A \subseteq U $.
The \enquote{sum} of multisets $ M_1 $ and $ M_2 $ is defined as
$ (A_1 \cup A_2, \{ x \in (A_1 \cup A_2) \mid (x, m_1(x) + m_2(x)) \} $.

Let $ P $ denote probability.

In a limited, sealed-deck tournament style, a partition $ S $ is chosen and used for play.
Each participant is provided a multiset $ B $ of cards whose universe is $ S $
as well as a multiset $ B_L $ whose universe is $ L $.
$ B $ is constrained to contain $ 90 $ cards
whereas $ B_L $ contains an infinite amount of cards.

Given participants must select a multiset $ D, \ |D| \ge 40 $ from the sum of $ B $ and $ B_L $,
we want to choose $ D $ such that we maximize $ P(\text{game success} \mid D) $.

\section{Literature Review}

\subsection{Scott Harris}

\subsubsection{\enquote{Ensemble Determinization in Monte Carlo Tree Search for the Imperfect Information Card Game Magic: The Gathering.}}

This article discusses how the Monte Carlo Tree Search (MCTS) algorithm
has been applied to create AI's for games in the
past and how it can be applied with the game Magic: the Gathering.
Due to Magic's core element of having incomplete information while playing the game
due to the fact that both players have hidden hands of cards that were drawn from
shuffled decks makes the Monte Carlo Tree Search approach quite effective.
In addition,
since each player gets to create their own deck to play in the manner of their choice,
this adds further hidden information as well as an interesting challenge to the game.
Other key elements of Magic: the Gathering such as the ability of a player to
interrupt another player during their turn,
interact with other player's resources, and predicting how an opponent
react to different plays makes this game an interesting field of study.
The MCTS algorithm provides the advantage over
other algorithms since it is not required for a terminal game state to be reached for a result to be calculated
but instead can be stopped at any point to evaluate the current state.
This paper details all of the core rules of Magic such that they compare the advantages of the
MCTS algorithm over a strictly rule based approach.
By pruning different kinds of moves to be added to the tree,
the ability to formulate the best move is much more efficient.
By using multiple trees,
the authors compensate for incomplete information allowing for the ideal course of action based on the known information.

\subsubsection{\enquote{Rarity and Power: Balance in Collectible Object Games.}}

Mr. Ham details the issues that come along with the collectable card game format.
The main issue involves the game both being fun as well as balanced.
In the game Magic: the Gathering,
there were 9 cards within the first sets that were significantly more powerful than their counterparts.
The game designers did not intend for these cards to so
significantly impact the game that each player would own and use two or so copies of these cards in roughly every deck.
By these cards being so overpowered, the balancing of the game was completely out of whack.
Other games such as Sanctum have tried their hardest to not create cards
that were so good that they could individually break the gameplay of
Sanctum, especially if the reason they were so good is that they were hard to obtain.
These applications also apply to trading baseball card games.
In the game you can play with baseball cards, all of the baseball players all can be reduced to a statistical value.
This allows for many different strategies such that a player can accomplish the same
goals with many different strategies/collections of cards.
With this versatility Suitcase players are not put at as much
of an advantage in the baseball card game as they are in games such as Magic: the Gathering.

\subsection{Jacob Freedman}

\subsubsection{\enquote{BOA: Bayesian Optimization Algorithm.}}

This paper describes how a bayesian optimization algorithm can be used to increase the efficiency of genetic algorithms.
It describes how genetic algorithms are optimization programs
based on artificial selection and genetic recombination operators
and how the two most important factors to a genetic algorithms success, proper growth and mixing, are often not achieved.
The paper describes how a bayesian algorithm functions.
It selects the best options from a population using any searching method.
Than the new options are added to the old population, replacing some of the old options.
This generates a bayesian network, where each node is one variable.
This method could be helpful for creating our optimization algorithm because it is fast.
As shown in the paper, the algorithm runs in close to linear time.
This method could also be useful because it selects the best from a network,
which would be an optimal way of selecting the best cards for the deck.

\subsubsection{\enquote{Surprising strategies obtained by stochastic optimization in partially observable games.}}

This paper takes a different approach to optimization.
The authors use a evolutionary algorithm and a stochastic optimization algorithm
to find optimal outputs for partially observable games.
They use 5 different algorithms, one naïve evolutionary algorithm, two coevolutionary algorithms,
an iterative evolutionary algorithm, and a seed method.
These algorithms are tested by playing multiple different games, batawaf, war, cheat, battleship and guess who.
The results found that these algorithms found strategies for games that seem entirely luck based.
This type of algorithm could be useful for finding the optimal deck against different styles of play.

\subsection{John Meyer}

\subsubsection{\enquote{Active Set Methods with Reoptimization for Convex Quadratic Integer Programming}}

\enquote{Active Set Methods with Reoptimization for Convex Quadratic Integer Programming}
proposes a new algorithm to solve \enquote{unconstrained convex quadratic integer}
problems with linear constraints.
The algorithm they propose is a generalized branch-and-bound approach,
which is the most effective method to solve problems of this type (quadratic integer programming problems),
and it has wide application as many real-world problems can be represented in this fashion.
It consists of a preprocessing phase and an iterative main phase,
which uses an optimization known as a \enquote{warmstart.}
For this optimization,
each iteration of the main phase uses knowledge of the previous iteration to inform its next guess.
If the number of constraints are held constant,
the algorithm runs in linear time with respect to the problem size.
It was tested with 200 random problem instances and it was found to outperform IBM CPLEX by a moderate measure.

\subsubsection{\enquote{Approximating the k-Set Packing Problem by Local Improvements}}

\enquote{Approximating the k-Set Packing Problem by Local Improvements}
proposes a more efficient variant of many algorithms already created to solve the k-set packing problem.
The k-set packing problem, given a universe $ U $ and a collection $ S \subset U $ with $ |S| \le k $,
seeks to find the maximum number of sets $ \subset S $ which are mutually disjoint.
Prior work has improved solving this problem from $ \frac{k}{2} $ to $ \frac{k + 2}{3} $
then $ \frac{k + 1}{3} + \epsilon $ and $ \frac{1}{\epsilon} $.
The changes they propose further reduce it to $ \frac{1}{\epsilon^2} $.
They suggest that their contribution is possibly the best improvement that can be made for the problem,
since it matches a theoretical lower bound.
They use a local search strategy,
which is the most widely used approach for this problem.
Their algorithm, which they call \enquote{Algorithm CITC,}
uses a color-coding technique to make a logarithmic-time improvement with a polynomial-time algorithm.
They construct a \enquote{bipartite conflict graph}
and search it for what they call \enquote{colorful tail changes} for every $ 3 \ge $ degree vertex.
For each one they find,
they build a multigraph and continue computation.
To conclude, they use various strategies to squeeze out better performance from an already efficient solution
and do so perhaps for the last time.

\subsection{Bryan Hayes}

\subsubsection{\enquote{Magic: The Gathering, A Literary Text.}}

This reading starts off by talking about Magic: The Gathering and a bit of its history.
It compares the card game to the popular role-playing game
Dungeons \& Dragons in terms of its lore and overall aesthetic,
then goes on to talk about its impact on pop culture.
After this, the reading explains some of the rules of Magic,
and some of the different ways the game is played such as arranging the deck based on color of the card or
limiting the total size of the deck.
The main argument of this article is then presented;
that Magic is a form of literary work.
The author is arguing that,
while each card on its own presents little context,
the cards together paint a picture of a world filled with rich lore.
The author backs this up using the fact that works of interactive fiction,
such as graphic novels or motion comics,
are themselves considered works of literature by today's standards.
It is argued that Magic can be viewed as a form of interactive fiction.
In addition to this, the point is brought up that the Magic: The Gathering website
has a large collection of written pieces about the characters and lore of the Magic mythos.
All of these arguments, and the fact that Magic is a wildly popular and acclaimed game,
lead the author to claim that the card game is a \enquote{dynamic literary text.}

\subsubsection{\enquote{The Complexity of Deciding Legality of a Single Step of Magic: The Gathering.}}

The reading begins with a short introduction on Magic: The Gathering,
where it explains the general circumstances and goals of the game.
It then moves on to discuss the purpose of the reading;
deciding the complexity of the legality of a single move in Magic.
The general rules and types of cards and what do they are then explained in detail.
The concepts of the deck, the player's hand, the stack, the battlefield,
and the graveyard are briefly discussed, and the types of cards included are instants/sorceries,
artifacts/enchantments, planeswalkers, creatures, and lands.
Some of the variants of the game are discussed,
including one of the single player variants known as Goldfish.
It then moves on to discuss the mathematical implications of
deciding the time complexity of the legality of a single move.
The reading discusses the ideas of min-cost flow,
the base case of having no requirements or restrictions on a move,
and the types of possible restrictions.
These restrictions include local restrictions, local counting restrictions,
global counting restrictions, blocker capacity restrictions, and attack capacity restrictions.
The complexity of the base case is then discussed,
as well as the complexities of special cases.
The reading concludes with a more in depth analysis of restriction one, the local restriction.

\subsection{Literary Analysis Conclusion}

In these scholarly readings regarding the game Magic: The Gathering and optimization algorithms,
we have gained a greater understanding of both how the game functions
as well as how we can accomplish our goal of optimizing the creation of competitive decks
based on a set of randomly generated cards.
Some possible strategies that we have read about include
using a Monte Carlo Search Tree approach, genetic programming, as well as active set methods.

\section{Algorithm Design}

In order to determine the optimal deck of cards that can be created with a generated pool of cards,
we must define a way of evaluating each created deck such that an optimization algorithm can determine
the best subset of the card pool would perform most optimally.
For this we have defined an objective function that will analyze a proposed deck
and calculate the penalty level of the given deck for the optimization algorithm to work with.

\subsection{Objective Function}

In order to calculate the penalty level on a single deck,
we have identified 6 sub-objectives each evaluating a different
important aspect of successful decks that we want to consider in our analysis.
Some of the specified penalty values have not yet been fully tested and may change in the future.

\subsubsection{Sub-Objectives (SOs)}

\subsubsubsection{Deck Size}

<<<<<<< HEAD
In the sealed format of Magic: The Gathering, players are given 6 booster packs, each containing 15 cards,
and are able to build a deck out of whichever cards they get out of the packs.  The player can also add as
many basic lands as they desire, which are used to activate and play other cards.  When it is all said and
done, the ideal number of cards to have in a deck is 40.  This is also the minimum number of cards that can
be in a deck, however there is no maximum deck size.  The reasoning behind 40 cards being the ideal number
is that when drawing a card, having a smaller deck size will increase odds of the player drawing a useful
card.  The larger the deck is, the more likely it is filled with \enquote{bloat} cards, or cards that are not very
useful.  We will calculate the penalty for having more than 40 cards using a quadratic function:
=======
In the sealed format of Magic: The Gathering,
players are given 6 booster packs, each containing 15 cards,
and are able to build a deck out of whichever cards they get out of the packs.
The player can also add as many basic lands as they desire,
which are used to activate and play other cards.
When it is all said and done,
the ideal number of cards to have in a deck is 40.
This is also the minimum number of cards that can be in a deck,
however there is no maximum deck size.
The reasoning behind 40 cards being the ideal number is that when drawing a card,
having a smaller deck size will increase odds of the player drawing a useful card.
The larger the deck is,
the more likely it is filled with \enquote{bloat} cards,
or cards that are not very useful.
We will calculate the penalty for having more than 40 cards using a quadratic function:
>>>>>>> 61df4108a794201e6786502fb63cb635b5ebce6d

$$
f(n) = c (40 - n) ^ 2
$$

with $ c $ being a constant which is used to weigh the penalty
and $ n $ being the actual number of cards in a constructed deck.

\subsubsubsection{SO2: Mana Curve}

Magic: The Gathering cards require certain amounts of \enquote{mana} in order to be played.
This mana cost is denoted on the top-right corner of every card.
Ignoring the specific mana \enquote{color} required,
each card can be categorized by the amount of mana required to play it.
For example, a card with \{1\}\{R\} would have an overall cost of 2 mana
where as a card with just \{R\} would have an overall cost of 1.
This overall cost is known as the \enquote{converted mana cost} (CMC).

Looking at the converted mana cost can be particularly useful in evaluating a deck.
A card's strength is generally directly correlated to its converted mana cost.
So, 8-CMC cards tend to be very powerful
whereas 1-CMC cards tend to be not as strong.
However, since a player's mana pool only slowly increases throughout the game,
someone who stocks up on the more-powerful cards may not be able to play them until late in the game.
On the flip side, if a deck is primarily filled with weaker 1-CMC cards,
then he can be very active in the beginning of the game
but may lack the more-powerful cards needed for the end-game.
So there exists a fine balance between how many cards of each CMC a deck should have.
This balance is what players refer to as an ideal \enquote{mana curve}.

If one were to count the converted mana cost of each card in the deck and store it in a vector,
the relative frequency graph of that vector is the \enquote{mana curve}.
Specifically, in R, the ideal mana curve can be represented as:

\begin{lstlisting}[language=R, frame=single]

ideal.mana.curve <- c(
    1,
    2, 2, 2, 2, 2,
    3, 3, 3, 3,
    4, 4, 4, 4,
    5, 5, 5,
    6, 6)
relative.frequency <- table(ideal.mana.curve) / length(ideal.mana.curve)

\end{lstlisting}

To differentiate an optimal mana curve from a suboptimal one,
let us first recall cumulative distribution functions (CDFs) from statistics.
Given a discrete random variable $ X $ and a probability mass function $ f $,
a CDF $ F $ is defined as:

$$
F(x) = P(X \le x) = \sum_{t \le x} f(t).
$$

We can use the CDF to describe our mana curve as follows:

\begin{tabular}{|l|l|}
\hline

$ F(1) $ & $ \frac{1}{19} $ \\ \hline
$ F(2) $ & $ (\frac{1}{19}) + \frac{5}{19} = \frac{6}{19} $ \\ \hline
$ F(3) $ & $ (\frac{6}{19}) + \frac{4}{19} = \frac{10}{19} $ \\ \hline
$ F(4) $ & $ (\frac{10}{19}) + \frac{4}{19} = \frac{14}{19} $ \\ \hline
$ F(5) $ & $ (\frac{14}{19}) + \frac{3}{19} = \frac{17}{19} $ \\ \hline
$ F(6) $ & $ (\frac{17}{19}) + \frac{2}{19} = \frac{19}{19} $ \\ \hline
$ F(7) $ & $ (\frac{19}{19}) + \frac{0}{19} = \frac{19}{19} $ \\ \hline
$ F(8) $ & $ (\frac{19}{19}) + \frac{0}{19} = \frac{19}{19} $ \\ \hline

\end{tabular}

Now that we have a definition of the ideal mana curve,
let us contrast it to a suboptimal mana curve
so we can develop a quantitative measure for how the two differ.
Take the following mana curve:

\begin{lstlisting}[language=R, frame=single]

bad.mana.curve <- c(
    1,
    2,
    3,
    4, 4, 4, 4,
    5, 5, 5, 5, 5, 5,
    6, 6,
    7, 7,
    8, 8, 8, 8, 8, 8
)

bad.relative.frequency <- table(bad.mana.curve) / length(bad.mana.curve)

\end{lstlisting}

Using its CDF $ F' $, we can describe this mana curve with the following table:

\begin{tabular}{|l|l|}
\hline

$ F'(1) $ & $ \frac{1}{23} $ \\ \hline
$ F'(2) $ & $ (\frac{1}{23}) + \frac{1}{23} = \frac{2}{23} $ \\ \hline
$ F'(3) $ & $ (\frac{2}{23}) + \frac{1}{23} = \frac{3}{23} $ \\ \hline
$ F'(4) $ & $ (\frac{3}{23}) + \frac{4}{23} = \frac{7}{23} $ \\ \hline
$ F'(5) $ & $ (\frac{7}{23}) + \frac{6}{23} = \frac{13}{23} $ \\ \hline
$ F'(6) $ & $ (\frac{13}{23}) + \frac{2}{23} = \frac{15}{23} $ \\ \hline
$ F'(7) $ & $ (\frac{15}{23}) + \frac{2}{23} = \frac{17}{23} $ \\ \hline
$ F'(8) $ & $ (\frac{17}{23}) + \frac{6}{23} = \frac{23}{23} $ \\ \hline

\end{tabular}

We can define the difference between the two mana curves in the following manner:

\begin{tabular}{|l|l|}
\hline

$ \abs{F(1) - F'(1)} $ & $ \abs{(\frac{1}{19}) - (\frac{1}{23})} = \frac{4}{437} \approx 0.92\% $ \\ \hline
$ \abs{F(2) - F'(2)} $ & $ \abs{(\frac{6}{19}) - (\frac{2}{23})} = \frac{100}{437} \approx 23\% $ \\ \hline
$ \abs{F(3) - F'(3)} $ & $ \abs{(\frac{10}{19}) - (\frac{3}{23})} = \frac{173}{437} \approx 40\% $ \\ \hline
$ \abs{F(4) - F'(4)} $ & $ \abs{(\frac{14}{19}) - (\frac{7}{23})} = \frac{189}{437} \approx 43\% $ \\ \hline
$ \abs{F(5) - F'(5)} $ & $ \abs{(\frac{17}{19}) - (\frac{13}{23})} = \frac{144}{437} \approx 33\% $ \\ \hline
$ \abs{F(6) - F'(6)} $ & $ \abs{(\frac{19}{19}) - (\frac{15}{23})} = \frac{8}{23} \approx 35\% $ \\ \hline
$ \abs{F(7) - F'(7)} $ & $ \abs{(\frac{19}{19}) - (\frac{17}{23})} = \frac{6}{23} \approx 26\% $ \\ \hline
$ \abs{F(8) - F'(8)} $ & $ \abs{(\frac{19}{19}) - (\frac{23}{23})} = 0\% $ \\ \hline

\end{tabular}

Using this approach,
we can define a penalty for being different from our ideal mana curve.
Namely,

$$
penalty(F') = \abs{5\% - F'(1)} + \abs{31\% - F'(2)} + \abs{52\% - F'(3)}
    + \abs{73\% - F'(4)} + \abs{89\% - F'(5)} + \abs{100\% - F'(6)}
    + \abs{100\% - F'(7)} + \abs{100\% - F'(8)}
$$

Using this function, the penalty for the suboptimal mana curve would be
$ penalty(F') \approx 2.00 $.


In Magic: The Gathering, cards are activated using mana cards known as lands.
Each of these lands has a color that it is associated with which dictates
what type of mana it supplies.
We have already established that the optimal number of cards in a deck is 40,
and with this size the ideal ratio of lands to non-lands is 17 lands to 23 non-lands,
or about 42.5\% lands.
We want this ratio to be below 50\% since if it were 50\%,
\subsubsubsection{Land Percentage}
then there would be a 50/50 chance every time the player draws a card that the card would be a land.
A ratio higher than 50\% would yield even more lands.
This many lands is not practical in-game,
so we want the ratio to be lower.
We will calculate the penalty for having a higher
or lower ratio of lands to non-lands with the following function:

$$
f(r) = \begin{cases}
    0 & \frac{16}{40} <= r <= \frac{18}{40} \\
    c \abs{\frac{17}{40} - r} & otherwise
\end{cases}
$$

with $ r $ being our ratio of lands to non-lands
and $ c $ being a constant used to weight the penalty.

\subsubsubsection{Land Color Percentage}

Most cards in Magic: The Gathering require mana in order to be played.
Mana is collected from cards known as lands,
and each land has a color associated with it.
Cards cannot be played with any color of mana,
they require one, sometimes two or more specific colors in order to be played.
At the top of each card is the mana cost it requires.
This requirement consists of one or more specific types of mana that the card needs,
referred to as mana symbols, and then another number of generic mana that is required.
This generic number can be fulfilled by any color of mana.
We want to keep a color ratio of lands that is proportional to what kinds of cards are in our deck.
For example,
if we take all of the red cards in our deck and add up the red mana symbols on them,
say that number is 19 and the total number of black mana symbols is 16.
By dividing the quantity of one color by the total number of colored mana symbols
we know what proportion of our lands should produce that color.
Lets say that in this example we want to have 16 lands,
since the ratio of our red mana symbols to the total number of colored mana symbols
is $ \frac{19}{35} $ or about 54\%,
we would want about 9 of our lands to produce red mana.

\subsubsubsection{Color Identity}

<<<<<<< HEAD
\subsubsubsection{Card Archetypes}
=======
The ideal deck can have one or two colors, with a strong preference towards duel colored decks.
Beyond that, color \enquote{splashes} are allowed. A color is considered to be a splash when it is present
in a certain percentage of cards, but not enough to be considered a dominant color. In our case,
if a color is below 10 percent, then we will consider it a splash. The best case scenario is a deck
that is solely two color deck. Our function will penalize any additional colors addition over two.
It will also make sure that if a splash does occur, it only occurs once. The penalty would be
determined by a linear function such as

$f(colors,splashes)= c1 * |2-colors| + c2 *splashes$

where `colors' denotes the number of dominant colors, `splashes' denotes the number of splashed colors, and
c1 \& c2 are separate values to weight the results.

\subsubsubsection{SO5: Card Archetypes}
>>>>>>> e1778e74

In the card game Magic: The Gathering there are many \enquote{archetypes} of cards that are
important to keep in mind when creating a sealed deck.
The acronym BREAD is used to describe some of these archetypes.
This acronym stands for Bombs, Removal, Evasion, Aggro, and Duds.
In addition to the archetypes described in I believe that other archetypes such as
mana-fixing and combat tricks are both very key in creating a successful sealed Magic: The Gathering deck.
Bombs refer to cards with such powerful effects or strength that they can potentially turn
the tide of the game in your favor just by playing them.
In a general context we would ideally have one or more bombs,
so in calculating the score of the deck if the deck contains a bomb,
no deduction will be made for the bomb category, otherwise there will be a deduction of $ 10 $.
The penalty for bombs can be represented as:

$$
b(bombs) = \begin{cases}
    0 & bombs \ge 1 \\
    10 & otherwise
\end{cases}
$$

where `bombs' denotes the number of bombs present within the deck.

In the context of Magic The Gathering \enquote{removal} is defined as
cards that remove cards that your opponent plays through
damage, destruction, removal from the game, or preventing your opponent from even playing the threat.
In the context of a limited format such as sealed,
removal spells are those that generally deal damage to creatures as access to good
artifacts, enchantments, and planeswalkers tend to be very few and far between.
As this category is a very key element in many successful limited decks,
we would want at least $ 2 $ removal spells to stop our opponent from progressing their board state.
The penalty for removal can be represented as

$$
r(removal) = \begin{cases}
    0 & removal \ge 2 \\
    c(2-removal) & otherwise
\end{cases}
$$

where `removal' denotes the number of removal spells present within the deck
and $ c $ denoting a constant to weigh the result.

If a creature has evasion or is evasive,
that means that it is more difficult for an opponent to block them
unless they use a removal spell or have creatures that meet a specific criterion.
Some examples of evasive creatures are creatures
with flying or creatures that are unblockable by other means.
Evasion is important as it allows for damage that an
opponent usually does not have the ability to deal with.
Since evasive creatures do not always come in every color,
if a deck's color combination has access to these evasive,
there are evasive creatures within the card pool, and the deck fails to meet $ 2 $ evasive creatures,
then they will receive a deduction based on the difference of $ 2 $
and the number of evasive creatures they have in their deck.
The penalty for removal can be represented as

$$
e(evasive) = \begin{cases}
    0 & evasive \ge 2 \lor evasive = 0 \\
    c(2-evasive) & otherwise
\end{cases}
$$

where `evasive' denotes the number of evasive creatures present within the deck
and $ c $ denoting a constant to weigh the result.

Aggro is the archetype describing aggressive creatures or spells,
which limited decks tend to be primarily comprised of.
This creatures and spell allow for constant pressure to be placed upon opponents and potentially win you the game.
These cards do not have the sheer strength or board presence of a bomb
but instead act as constant smaller nuisances that your opponent
has to deal with or risk losing the game because of them.
As this is a good portion of limited decks,
the quantity of these types of cards will likely be greater than those of other archetypes.

When creating a sealed deck,
there will ultimately be cards that are in the pool of cards
that can be potentially put into a deck that will be near unusable due to multiple reasons.
Some of these reasons include cards of different colors or
cards that are simply just too bad to utilize.
These cards are of the final letter in the BREAD acronym called duds.
In a sealed deck,
card quality is very important to the success of the deck
so we want to prioritize the better cards to increase the quality of the deck.
Decks containing these \enquote{duds} will receive a penalty of $5$ per clearly terrible cards
that are virtually unplayable.
The penalty for including duds within a deck can be represented as $ d(duds) = 5 * duds $
where `duds' denotes the number of dud cards within the deck.

In a game of Magic: The Gathering,
in order to cast a spell one needs access to certain colors of mana to pay for the cost of each spell.
Since there are 5 different colors of mana,
the more colors that one chooses for their deck to contain
then the harder it will be to obtain all of the mana in the right color combinations
in order for them to cast their spells.
Mana-fixing cards allow for one to usually choose one of multiple colors of mana
to allow for flexibility in how they play their spells.
If a deck is running multiple colors
it is highly recommended to use cards that allow for you to fix your
mana supply with the colors that you need.
In the case that a play decides to play more than two colors,
they almost need to have mana fixing
otherwise in some games they will just sit there hoping
they get the land to provide them with the
mana they need to do anything, putting them at a severe disadvantage.
If a deck is playing 2 colors then usually only 1
mana-fixer is needed but any more than two colors and you definitely want two or three.
The deduction due to mana-fixing would be if a three or more color deck
has less than $ 2 $ mana-fixers then the deduction would be based on the difference of
2 and the number of mana-fixers that reside within the deck.
The mana-fixing deduction can be represented as

$$ m(mana) = \begin{cases}
    0 & x \ge 2 \\
    c(2 - mana) & otherwise
\end{cases}
$$

where `mana' denotes the number of mana-fixers within the deck
and $ c $ being a constant to weight the results.

During combat in Magic: The Gathering
the active player chooses which of their creatures to attack with
and then the defending player decides how they would like to block the attacking creatures
with their creatures.
Then the attacking creatures deal damage to the blocking creatures and vice-versa.
By a creature reaching 0 toughness or due to another ability,
creatures die and enter the graveyard where they usually lie until the end of the game.
By killing off your opponent's creatures,
you usually are given an advantage and one way of accomplishing this is by using combat tricks.
Since your opponent does not know the cards in your hand,
they are unaware of what your plans are.
Combat tricks are cards or abilities that allow for interaction
with the attacking or blocking creatures.
This leads to you messing up your opponent's plans in your advantage.

To calculate the complete value of penalties within this subsection,
we take the sum of all of the deductions made,
represented by $ TP(deck) = b(bombs) + r(removal) + e(evasive) + d(duds) + m(mana) $.

\begin{thebibliography}{9}

% Scott's

\bibitem{Cowling2012}
Peter I. Cowling, Colin D. Ward, and Edward J. Powley. 2012.
\enquote{Ensemble Determinization in Monte Carlo Tree Search for the Imperfect Information Card Game Magic: The
Gathering.}
(June 2012). Retrieved March 4, 2019 from https://ieeexplore.ieee.org/document/6218176/

\bibitem{Ham2010}
Ethan Ham. 2010. (April 2010).
\enquote{Rarity and Power: Balance in Collectible Object Games.}
Retrieved March 4, 2019 from http://gamestudies.org/1001/articles/ham

% Jacob's

\bibitem{Pelikan1999}
Martin Pelikan, David Goldburg, Erick Cantú-Paz. 1999. BOA: Bayesian Optimization Algorithm. Illinois Genetic Algorithms
Laboratory. University of Illinois at Urbana-Champaign,Urbana IL.

\bibitem{Saint-Etienne2018}
Marie-Liesse Cauwet Mines Saint-Etienne, Olivier Teytaud. 2018. Surprising strategies obtained by stochastic
optimization in partially observable games. Univ Clermont Auvergne, CNRS, UMR 6158 LIMOS, Institut Henri Fayol,
Departement GMI, France

% John's:

\bibitem{Buchheim2014}
% ACM citation style
Christoph Buchheim and Long Trieu. 2014.
Active Set Methods with Reoptimization for Convex Quadratic Integer Programming.
In \textit{Combinatorial Optimization: Third International Symposium,
ISCO 2014 Lisbon, Portugal, March 5–7, 2014 Revised Selected Papers}.
Springer International Publishing Switzerland.
DOI: 10.1007/978-3-319-09174-7.

\bibitem{Furer2014}
% ACM citation style
Martin Fürer and Huiwen Yu. 2014.
Approximating the k-Set Packing Problem by Local Improvements.
In \textit{Combinatorial Optimization: Third International Symposium,
ISCO 2014 Lisbon, Portugal, March 5–7, 2014 Revised Selected Papers}.
Springer International Publishing Switzerland.
DOI: 10.1007/978-3-319-09174-7.

% Bryan's:

\bibitem{Chatterjee}
Krishnendu Chatterjee and Rasmus Ibsen-Jensen.
The Complexity of Deciding Legality of a Single Step of Magic: The Gathering.

\bibitem{Crutcher2017}
Paul A. Crutcher. 2017. Magic: The Gathering, A Literary Text.
\textit{Americana: The Journal of American Popular Culture} 16, 1 (2017).

\end{thebibliography}

\end{document}<|MERGE_RESOLUTION|>--- conflicted
+++ resolved
@@ -279,16 +279,6 @@
 
 \subsubsubsection{Deck Size}
 
-<<<<<<< HEAD
-In the sealed format of Magic: The Gathering, players are given 6 booster packs, each containing 15 cards,
-and are able to build a deck out of whichever cards they get out of the packs.  The player can also add as
-many basic lands as they desire, which are used to activate and play other cards.  When it is all said and
-done, the ideal number of cards to have in a deck is 40.  This is also the minimum number of cards that can
-be in a deck, however there is no maximum deck size.  The reasoning behind 40 cards being the ideal number
-is that when drawing a card, having a smaller deck size will increase odds of the player drawing a useful
-card.  The larger the deck is, the more likely it is filled with \enquote{bloat} cards, or cards that are not very
-useful.  We will calculate the penalty for having more than 40 cards using a quadratic function:
-=======
 In the sealed format of Magic: The Gathering,
 players are given 6 booster packs, each containing 15 cards,
 and are able to build a deck out of whichever cards they get out of the packs.
@@ -304,7 +294,6 @@
 the more likely it is filled with \enquote{bloat} cards,
 or cards that are not very useful.
 We will calculate the penalty for having more than 40 cards using a quadratic function:
->>>>>>> 61df4108a794201e6786502fb63cb635b5ebce6d
 
 $$
 f(n) = c (40 - n) ^ 2
@@ -392,8 +381,7 @@
     5, 5, 5, 5, 5, 5,
     6, 6,
     7, 7,
-    8, 8, 8, 8, 8, 8
-)
+    8, 8, 8, 8, 8, 8)
 
 bad.relative.frequency <- table(bad.mana.curve) / length(bad.mana.curve)
 
@@ -494,9 +482,6 @@
 
 \subsubsubsection{Color Identity}
 
-<<<<<<< HEAD
-\subsubsubsection{Card Archetypes}
-=======
 The ideal deck can have one or two colors, with a strong preference towards duel colored decks.
 Beyond that, color \enquote{splashes} are allowed. A color is considered to be a splash when it is present
 in a certain percentage of cards, but not enough to be considered a dominant color. In our case,
@@ -510,8 +495,7 @@
 where `colors' denotes the number of dominant colors, `splashes' denotes the number of splashed colors, and
 c1 \& c2 are separate values to weight the results.
 
-\subsubsubsection{SO5: Card Archetypes}
->>>>>>> e1778e74
+\subsubsubsection{Card Archetypes}
 
 In the card game Magic: The Gathering there are many \enquote{archetypes} of cards that are
 important to keep in mind when creating a sealed deck.
